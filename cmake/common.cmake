# Copyright (c) Microsoft Corporation. All rights reserved.
# Licensed under the Apache 2.0 License.

set(MSGPACK_INCLUDE_DIR ${CCF_DIR}/3rdparty/msgpack-c)
set(SNMALLOC_INSTALL_DIR /opt/snmalloc)

set(default_build_type "RelWithDebInfo")
if(NOT CMAKE_BUILD_TYPE AND NOT CMAKE_CONFIGURATION_TYPES)
    message(STATUS "Setting build type to '${default_build_type}' as none was specified.")
    set(CMAKE_BUILD_TYPE "${default_build_type}" CACHE STRING "Choose the type of build." FORCE)
    set_property(CACHE CMAKE_BUILD_TYPE PROPERTY STRINGS "Debug" "Release" "MinSizeRel" "RelWithDebInfo")
endif()

set(CMAKE_EXPORT_COMPILE_COMMANDS ON)

set(Boost_ADDITIONAL_VERSIONS "1.67" "1.67.0")
find_package(Boost 1.60.0 REQUIRED)
find_package(Threads REQUIRED)

# Azure Pipelines does not support color codes
if (DEFINED ENV{BUILD_BUILDNUMBER})
  set(PYTHON python3)
else()
  set(PYTHON unbuffer python3)
endif()

if(MSVC)
  add_compile_options(/W3 /std:c++latest)
else()
  # GCC requires libatomic as well as libpthread.
  if("${CMAKE_CXX_COMPILER_ID}" STREQUAL "GNU")
    set(${CMAKE_THREAD_LIBS_INIT} "$CMAKE_THREAD_LIBS_INIT} atomic")
    separate_arguments(COVERAGE_FLAGS UNIX_COMMAND "--coverage -fprofile-arcs -ftest-coverage")
    separate_arguments(COVERAGE_LINK UNIX_COMMAND "gcov")
  else()
    separate_arguments(COVERAGE_FLAGS UNIX_COMMAND "-fprofile-instr-generate -fcoverage-mapping")
    separate_arguments(COVERAGE_LINK UNIX_COMMAND "-fprofile-instr-generate -fcoverage-mapping")
  endif()
endif()

function(enable_coverage name)
  if (COVERAGE)
    target_compile_options(${name} PRIVATE ${COVERAGE_FLAGS})
    target_link_libraries(${name} PRIVATE ${COVERAGE_LINK})
  endif()
endfunction()

set(CURVE_CHOICE "secp384r1" CACHE STRING "One of secp384r1, curve25519, secp256k1_mbedtls, secp256k1_bitcoin")
if (${CURVE_CHOICE} STREQUAL "secp384r1")
  add_definitions(-DCURVE_CHOICE_SECP384R1)
elseif (${CURVE_CHOICE} STREQUAL "curve25519")
  add_definitions(-DCURVE_CHOICE_CURVE25519)
elseif (${CURVE_CHOICE} STREQUAL "secp256k1_mbedtls")
  add_definitions(-DCURVE_CHOICE_SECP256K1_MBEDTLS)
elseif (${CURVE_CHOICE} STREQUAL "secp256k1_bitcoin")
  add_definitions(-DCURVE_CHOICE_SECP256K1_BITCOIN)
else ()
  message(FATAL_ERROR "Unsupported curve choice ${CURVE_CHOICE}")
endif ()

option (COLORED_OUTPUT "Always produce ANSI-colored output (GNU/Clang only)." TRUE)

if (${COLORED_OUTPUT})
    if ("${CMAKE_CXX_COMPILER_ID}" STREQUAL "GNU")
       add_compile_options (-fdiagnostics-color=always)
    elseif ("${CMAKE_CXX_COMPILER_ID}" STREQUAL "Clang")
       add_compile_options (-fcolor-diagnostics)
    endif ()
endif ()

option(VERBOSE_LOGGING "Enable verbose logging" OFF)
set(TEST_HOST_LOGGING_LEVEL "info")
if(VERBOSE_LOGGING)
  add_definitions(-DVERBOSE_LOGGING)
  set(TEST_HOST_LOGGING_LEVEL "debug")
endif()

option(NO_STRICT_TLS_CIPHERSUITES "Disable strict list of valid TLS ciphersuites" OFF)
if(NO_STRICT_TLS_CIPHERSUITES)
  add_definitions(-DNO_STRICT_TLS_CIPHERSUITES)
endif()

option(USE_NULL_ENCRYPTOR "Turn off encryption of ledger updates - debug only" OFF)
if (USE_NULL_ENCRYPTOR)
  add_definitions(-DUSE_NULL_ENCRYPTOR)
endif()

option(SAN "Enable Address and Undefined Behavior Sanitizers" OFF)
option(DISABLE_QUOTE_VERIFICATION "Disable quote verification" OFF)
option(BUILD_END_TO_END_TESTS "Build end to end tests" ON)
option(COVERAGE "Enable coverage mapping" OFF)

option(PBFT "Enable PBFT" OFF)
if (PBFT)
  add_definitions(-DPBFT)
  set(PBFT_BUILD_ENCLAVE TRUE)
  set(PBFT_BUILD_HOST TRUE)
  set(PBFT_USE_LIBC TRUE)
endif()

option(DEBUG_CONFIG "Enable non-production options options to aid debugging" OFF)
if(DEBUG_CONFIG)
  add_definitions(-DDEBUG_CONFIG)
endif()

option(USE_NLJSON_KV_SERIALISER "Use nlohmann JSON as the KV serialiser" OFF)
if (USE_NLJSON_KV_SERIALISER)
  add_definitions(-DUSE_NLJSON_KV_SERIALISER)
endif()

option(CCF_HOST_USE_SNMALLOC "Use snmalloc as the default allocator for non-encrypted memory allocations" OFF)
if (CCF_HOST_USE_SNMALLOC)
  add_definitions(-DCCF_HOST_USE_SNMALLOC)
  set(SNMALLOC_SRC_FILES_HOST
    ${SNMALLOC_INSTALL_DIR}/include/override/malloc.cc
    ${SNMALLOC_INSTALL_DIR}/include/override/new.cc)
  set(SNMALLOC_SRC_FILES_ENCLAVE ${CCF_DIR}/src/enclave/shared_allocator.cpp)
else()
  set(SNMALLOC_SRC_FILES_HOST )
  set(SNMALLOC_SRC_FILES_ENCLAVE )
endif()

enable_language(ASM)

include_directories(
  ${CCF_DIR}/src
)

include_directories(
  SYSTEM
  ${CCF_DIR}/3rdparty
  ${MSGPACK_INCLUDE_DIR}
  ${SNMALLOC_INSTALL_DIR}/include
)

set(TARGET "all" CACHE STRING "One of sgx, virtual, all")

set(OE_PREFIX "/opt/openenclave" CACHE PATH "Path to Open Enclave install")
message(STATUS "Open Enclave prefix set to ${OE_PREFIX}")

set(CLIENT_MBEDTLS_PREFIX "/usr/local" CACHE PATH "Prefix to the mbedtls install the client should use")
message(STATUS "Client mbedtls prefix set to ${CLIENT_MBEDTLS_PREFIX}")

set(CLIENT_MBEDTLS_INCLUDE_DIR "${CLIENT_MBEDTLS_PREFIX}/include")
set(CLIENT_MBEDTLS_LIB_DIR "${CLIENT_MBEDTLS_PREFIX}/lib")

set(OE_INCLUDE_DIR "${OE_PREFIX}/include")
set(OE_LIB_DIR "${OE_PREFIX}/lib/openenclave")
set(OE_BIN_DIR "${OE_PREFIX}/bin")

set(OE_TP_INCLUDE_DIR   "${OE_INCLUDE_DIR}/openenclave/3rdparty")
set(OE_LIBC_INCLUDE_DIR   "${OE_INCLUDE_DIR}/openenclave/3rdparty/libc")
set(OE_LIBCXX_INCLUDE_DIR "${OE_INCLUDE_DIR}/openenclave/3rdparty/libcxx")

set(OESIGN "${OE_BIN_DIR}/oesign")
set(OEGEN "${OE_BIN_DIR}/oeedger8r")

<<<<<<< HEAD
execute_process(
=======

add_custom_command(
>>>>>>> 2ad5f162
    COMMAND ${OEGEN} ${CCF_DIR}/src/edl/ccf.edl --trusted --trusted-dir ${CMAKE_CURRENT_BINARY_DIR} --untrusted --untrusted-dir ${CMAKE_CURRENT_BINARY_DIR}
    COMMAND mv ${CMAKE_CURRENT_BINARY_DIR}/ccf_t.c ${CMAKE_CURRENT_BINARY_DIR}/ccf_t.cpp
    COMMAND mv ${CMAKE_CURRENT_BINARY_DIR}/ccf_u.c ${CMAKE_CURRENT_BINARY_DIR}/ccf_u.cpp
)

configure_file(${CCF_DIR}/tests/tests.sh ${CMAKE_CURRENT_BINARY_DIR}/tests.sh COPYONLY)

if(NOT ${TARGET} STREQUAL "virtual")
  # If OE was built with LINK_SGX=1, then we also need to link SGX
  execute_process(COMMAND "ldd" ${OESIGN}
                  COMMAND "grep" "-c" "sgx"
                  OUTPUT_QUIET
                  RESULT_VARIABLE OE_NO_SGX)

  if(NOT OE_NO_SGX)
    message(STATUS "Linking SGX")
    set(SGX_LIBS
      sgx_enclave_common
      sgx_dcap_ql
      sgx_urts
    )

    if (NOT DISABLE_QUOTE_VERIFICATION)
      set(QUOTES_ENABLED ON)
    else()
      set(TEST_IGNORE_QUOTE "--ignore-quote")
    endif()
  else()
    set(TEST_IGNORE_QUOTE "--ignore-quote")
  endif()
else()
  set(TEST_ENCLAVE_TYPE
    -e virtual)
endif()

# Test-only option to enable extensive tests
option(EXTENSIVE_TESTS "Enable extensive tests" OFF)
if (EXTENSIVE_TESTS)
  set(RECOVERY_ARGS
    --recovery 5
    --msgs-per-recovery 10)
else()
  set(RECOVERY_ARGS
    --recovery 2
    --msgs-per-recovery 5)
endif()

# Lua module
set(LUA_DIR
  ${CCF_DIR}/3rdparty/lua)
set(LUA_SOURCES
  ${LUA_DIR}/lapi.c
  ${LUA_DIR}/lauxlib.c
  ${LUA_DIR}/lbaselib.c
  ${LUA_DIR}/lcode.c
  ${LUA_DIR}/lcorolib.c
  ${LUA_DIR}/lctype.c
  ${LUA_DIR}/ldebug.c
  ${LUA_DIR}/ldo.c
  ${LUA_DIR}/ldump.c
  ${LUA_DIR}/lfunc.c
  ${LUA_DIR}/lgc.c
  ${LUA_DIR}/llex.c
  ${LUA_DIR}/lmathlib.c
  ${LUA_DIR}/lmem.c
  ${LUA_DIR}/lobject.c
  ${LUA_DIR}/lopcodes.c
  ${LUA_DIR}/lparser.c
  ${LUA_DIR}/lstate.c
  ${LUA_DIR}/lstring.c
  ${LUA_DIR}/lstrlib.c
  ${LUA_DIR}/ltable.c
  ${LUA_DIR}/ltablib.c
  ${LUA_DIR}/ltm.c
  ${LUA_DIR}/lundump.c
  ${LUA_DIR}/lutf8lib.c
  ${LUA_DIR}/lvm.c
  ${LUA_DIR}/lzio.c)

set(OE_MBEDTLS_LIBRARIES
  "${OE_LIB_DIR}/enclave/libmbedtls.a"
  "${OE_LIB_DIR}/enclave/libmbedx509.a"
  "${OE_LIB_DIR}/enclave/libmbedcrypto.a"
)

find_library(CRYPTO_LIBRARY crypto)

set(OE_ENCLAVE_LIBRARY "${OE_LIB_DIR}/enclave/liboeenclave.a")
set(OE_ENCLAVE_CORE "${OE_LIB_DIR}/enclave/liboecore.a")
set(OE_ENCLAVE_LIBC "${OE_LIB_DIR}/enclave/liboelibc.a")
set(OE_ENCLAVE_LIBCXX "${OE_LIB_DIR}/enclave/liboelibcxx.a")
set(OE_HOST_LIBRARY "${OE_LIB_DIR}/host/liboehost.a")

set(CLIENT_MBEDTLS_LIBRARIES
  "${CLIENT_MBEDTLS_LIB_DIR}/libmbedtls.a"
  "${CLIENT_MBEDTLS_LIB_DIR}/libmbedx509.a"
  "${CLIENT_MBEDTLS_LIB_DIR}/libmbedcrypto.a")

# The OE libraries must be listed in a specific order. Issue #887 on github
set(ENCLAVE_LIBS
  lua.enclave
  ${OE_ENCLAVE_LIBRARY}
  ${OE_MBEDTLS_LIBRARIES}
  ${OE_ENCLAVE_LIBCXX}
  ${OE_ENCLAVE_LIBC}
  ${OE_ENCLAVE_CORE}
  ccfcrypto.enclave
)

set(ENCLAVE_FILES
  ${CCF_DIR}/src/enclave/main.cpp
  ${SNMALLOC_SRC_FILES_ENCLAVE}
)

function(enable_quote_code name)
  if (QUOTES_ENABLED)
    target_compile_definitions(${name} PRIVATE -DGET_QUOTE)
  endif()
endfunction()

function(add_enclave_library_c name files)
  add_library(${name} STATIC
    ${files})
  target_compile_options(${name} PRIVATE
    -nostdinc
    -U__linux__)
  target_include_directories(${name} SYSTEM PRIVATE
    ${OE_LIBC_INCLUDE_DIR}
    )
  set_property(TARGET ${name} PROPERTY POSITION_INDEPENDENT_CODE ON)
  enable_quote_code(${name})
endfunction()

function(use_client_mbedtls name)
  target_include_directories(${name} PRIVATE ${CLIENT_MBEDTLS_INCLUDE_DIR})
  target_link_libraries(${name} PRIVATE ${CLIENT_MBEDTLS_LIBRARIES})
endfunction()

function(use_oe_mbedtls name)
  target_include_directories(${name} PRIVATE ${OE_TP_INCLUDE_DIR})
  target_link_libraries(${name} PRIVATE ${OE_MBEDTLS_LIBRARIES})
endfunction()

function(add_san name)
  if(SAN)
    target_compile_options(${name} PRIVATE
      -fsanitize=undefined,address -fno-omit-frame-pointer -fno-sanitize-recover=all
      -fno-sanitize=function -fsanitize-blacklist=${CCF_DIR}/src/ubsan.blacklist
    )
    target_link_libraries(${name} PRIVATE
      -fsanitize=undefined,address -fno-omit-frame-pointer -fno-sanitize-recover=all
      -fno-sanitize=function -fsanitize-blacklist=${CCF_DIR}/src/ubsan.blacklist
    )
  endif()
endfunction()

function(sign_app_library name app_oe_conf_path enclave_sign_key_path)
  add_custom_command(
    OUTPUT ${CMAKE_CURRENT_BINARY_DIR}/lib${name}.so.signed
    COMMAND ${OESIGN} sign
      -e ${CMAKE_CURRENT_BINARY_DIR}/lib${name}.so
      -c ${app_oe_conf_path}
      -k ${enclave_sign_key_path}
    DEPENDS ${name}
      ${app_oe_conf_path}
      ${enclave_sign_key_path}
  )

  add_custom_target(${name}_signed ALL
    DEPENDS ${CMAKE_CURRENT_BINARY_DIR}/lib${name}.so.signed
  )
endfunction()

include(${CCF_DIR}/cmake/crypto.cmake)
include(${CCF_DIR}/cmake/secp256k1.cmake)

## Build PBFT if used as consensus
if (PBFT)
  message(STATUS "Using PBFT as consensus")
  include(${CCF_DIR}/ePBFT/cmake/pbft.cmake)

  target_include_directories(libbyz.host PRIVATE
    ${CCF_DIR}/src/ds
    ${EVERCRYPT_INC}
  )

  target_include_directories(libbyz.enclave PRIVATE
    ${CCF_DIR}/src/ds
    ${OE_INCLUDE_DIR}
    ${OE_LIBCXX_INCLUDE_DIR}
    ${OE_LIBC_INCLUDE_DIR}
    ${OE_TP_INCLUDE_DIR}
    ${PARSED_ARGS_INCLUDE_DIRS}
    ${EVERCRYPT_INC}
  )
endif()

function(create_patched_enclave_lib name app_oe_conf_path enclave_sign_key_path)
  set(patched_name ${name}.patched)
  add_custom_target(${patched_name}
      COMMAND cp ${CMAKE_CURRENT_BINARY_DIR}/lib${name}.so ${CMAKE_CURRENT_BINARY_DIR}/lib${patched_name}.so
      COMMAND PYTHONPATH=${CCF_DIR}/tests:$ENV{PYTHONPATH} python3 patch_binary.py -p ${CMAKE_CURRENT_BINARY_DIR}/lib${patched_name}.so
      WORKING_DIRECTORY ${CCF_DIR}/tests
      DEPENDS ${name}
  )
  sign_app_library(${patched_name} ${app_oe_conf_path} ${enclave_sign_key_path})
endfunction()

## Enclave library wrapper
function(add_enclave_lib name app_oe_conf_path enclave_sign_key_path)

  cmake_parse_arguments(PARSE_ARGV 1 PARSED_ARGS
    ""
    ""
    "SRCS;INCLUDE_DIRS;LINK_LIBS"
  )

  if(NOT ${TARGET} STREQUAL "virtual")
    add_library(${name} SHARED
      ${ENCLAVE_FILES}
      ${PARSED_ARGS_SRCS}
      ${CMAKE_CURRENT_BINARY_DIR}/ccf_t.cpp
    )

<<<<<<< HEAD
  target_compile_definitions(${name} PRIVATE
    INSIDE_ENCLAVE
    _LIBCPP_HAS_THREAD_API_PTHREAD
  )
  # Not setting -nostdinc in order to pick up compiler specific xmmintrin.h.
  target_compile_options(${name} PRIVATE
    -nostdinc++
    -U__linux__
    -mcx16
  )
  target_include_directories(${name} SYSTEM PRIVATE
    ${OE_INCLUDE_DIR}
    ${OE_LIBCXX_INCLUDE_DIR}
    ${OE_LIBC_INCLUDE_DIR}
    ${OE_TP_INCLUDE_DIR}
    ${PARSED_ARGS_INCLUDE_DIRS}
    ${MERKLE_TREE_INC}
    ${CMAKE_CURRENT_BINARY_DIR}
  )
  if (PBFT)
=======
    target_compile_definitions(${name} PRIVATE
      INSIDE_ENCLAVE
      _LIBCPP_HAS_THREAD_API_PTHREAD
    )
    # Not setting -nostdinc in order to pick up compiler specific xmmintrin.h.
    target_compile_options(${name} PRIVATE
      -nostdinc++
      -U__linux__
    )
>>>>>>> 2ad5f162
    target_include_directories(${name} SYSTEM PRIVATE
      ${OE_INCLUDE_DIR}
      ${OE_LIBCXX_INCLUDE_DIR}
      ${OE_LIBC_INCLUDE_DIR}
      ${OE_TP_INCLUDE_DIR}
      ${PARSED_ARGS_INCLUDE_DIRS}
      ${EVERCRYPT_INC}
      ${CMAKE_CURRENT_BINARY_DIR}
    )
    if (PBFT)
      target_include_directories(${name} SYSTEM PRIVATE
        ${CCF_DIR}/ePBFT/src/pbft/
      )
    endif()
    if (PBFT)
      target_link_libraries(${name} PRIVATE
        -Wl,--allow-multiple-definition #TODO(#important): This is unfortunate
        libbyz.enclave
      )
    endif()
    target_link_libraries(${name} PRIVATE
      -nostdlib -nodefaultlibs -nostartfiles
      -Wl,--no-undefined
      -Wl,-Bstatic,-Bsymbolic,--export-dynamic,-pie
      -lgcc
      ${PARSED_ARGS_LINK_LIBS}
      ccfcrypto.enclave
      evercrypt.enclave
      ${ENCLAVE_LIBS}
      secp256k1.enclave
    )
    set_property(TARGET ${name} PROPERTY POSITION_INDEPENDENT_CODE ON)
    sign_app_library(${name} ${app_oe_conf_path} ${enclave_sign_key_path})
    enable_quote_code(${name})
    if (${name} STREQUAL "loggingenc")
        create_patched_enclave_lib(${name} ${app_oe_conf_path} ${enclave_sign_key_path})
    endif()
  endif()

<<<<<<< HEAD
  ## Build a virtual enclave, loaded as a shared library without OE
  set(virt_name ${name}.virtual)
  add_library(${virt_name} SHARED
    ${ENCLAVE_FILES}
    ${PARSED_ARGS_SRCS}
    ${CCF_DIR}/src/enclave/ccf_v_ocall.cpp
  )
  add_san(${virt_name})
  target_compile_definitions(${virt_name} PRIVATE
    INSIDE_ENCLAVE
    VIRTUAL_ENCLAVE
    -DIS_ADDRESS_SPACE_CONSTRAINED
  )
  target_compile_options(${virt_name} PRIVATE -stdlib=libc++ -mcx16)
  target_include_directories(${virt_name} SYSTEM PRIVATE
    ${PARSED_ARGS_INCLUDE_DIRS}
    ${CCFCRYPTO_INC}
    ${MERKLE_TREE_INC}
    ${OE_INCLUDE_DIR}
    ${CMAKE_CURRENT_BINARY_DIR}
  )
  if (PBFT)
=======
  if(${TARGET} STREQUAL "virtual" OR ${TARGET} STREQUAL "all")
    ## Build a virtual enclave, loaded as a shared library without OE
    set(virt_name ${name}.virtual)
    add_library(${virt_name} SHARED
      ${ENCLAVE_FILES}
      ${PARSED_ARGS_SRCS}
      ${CMAKE_CURRENT_BINARY_DIR}/ccf_t.cpp
    )
    add_san(${virt_name})
    target_compile_definitions(${virt_name} PRIVATE
      INSIDE_ENCLAVE
      VIRTUAL_ENCLAVE
    )
    target_compile_options(${virt_name} PRIVATE
      -stdlib=libc++)
>>>>>>> 2ad5f162
    target_include_directories(${virt_name} SYSTEM PRIVATE
      ${PARSED_ARGS_INCLUDE_DIRS}
      ${CCFCRYPTO_INC}
      ${EVERCRYPT_INC}
      ${OE_INCLUDE_DIR}
      ${CMAKE_CURRENT_BINARY_DIR}
    )
    if (PBFT)
      target_include_directories(${virt_name} SYSTEM PRIVATE
        ${CCF_DIR}/ePBFT/src/pbft/
      )
    endif()
    if (PBFT)
      target_link_libraries(${virt_name} PRIVATE
        -Wl,--allow-multiple-definition #TODO(#important): This is unfortunate
        libbyz.host
      )
    endif()
    target_link_libraries(${virt_name} PRIVATE
      ${PARSED_ARGS_LINK_LIBS}
      -stdlib=libc++
      -lc++
      -lc++abi
      ccfcrypto.host
      evercrypt.host
      lua.host
      ${CMAKE_THREAD_LIBS_INIT}
      secp256k1.host
    )
    enable_coverage(${virt_name})
    use_client_mbedtls(${virt_name})
    set_property(TARGET ${virt_name} PROPERTY POSITION_INDEPENDENT_CODE ON)
  endif()
endfunction()

## Unit test wrapper
function(add_unit_test name)
  add_executable(${name}
    ${ARGN})
  target_include_directories(${name} PRIVATE
    src
    ${CCFCRYPTO_INC})
<<<<<<< HEAD
  target_compile_options(${name} PRIVATE
    -fdiagnostics-color=always
    -mcx16
    ${COVERAGE_FLAGS})
    if("${CMAKE_CXX_COMPILER_ID}" STREQUAL "GNU")
      target_link_libraries(${name} PRIVATE gcov)
    else()
      target_link_libraries(${name} PRIVATE -fprofile-instr-generate -fcoverage-mapping)
    endif()
  target_link_libraries(${name} PRIVATE ${CMAKE_THREAD_LIBS_INIT} ccfcrypto.host)
=======
  target_compile_options(${name} PRIVATE -fdiagnostics-color=always)
  enable_coverage(${name})
  target_link_libraries(${name} PRIVATE ccfcrypto.host)
>>>>>>> 2ad5f162

  use_client_mbedtls(${name})
  add_san(${name})

  add_test(
    NAME ${name}
    COMMAND ${CCF_DIR}/tests/unit_test_wrapper.sh ${name}
  )
  set_property(
    TEST ${name}
    APPEND
    PROPERTY
      LABELS unit_test
  )
endfunction()

# GenesisGenerator Executable
add_executable(genesisgenerator ${CCF_DIR}/src/genesisgen/main.cpp)
use_client_mbedtls(genesisgenerator)
target_link_libraries(genesisgenerator PRIVATE
  ${CMAKE_THREAD_LIBS_INIT}
  lua.host
  secp256k1.host
)

<<<<<<< HEAD
# Host Executable
add_executable(cchost
  ${SNMALLOC_SRC_FILES_HOST}
  ${CCF_DIR}/src/host/main.cpp
  ${CCF_DIR}/src/host/ocalls_snmalloc.cpp
  ${CMAKE_CURRENT_BINARY_DIR}/ccf_u.cpp)
use_client_mbedtls(cchost)
target_include_directories(cchost PRIVATE
  ${OE_INCLUDE_DIR}
  ${CMAKE_CURRENT_BINARY_DIR}
)
target_compile_options(cchost PRIVATE
  -mcx16
  -DIS_ADDRESS_SPACE_CONSTRAINED
  -DSNMALLOC_EXPOSE_PAGEMAP
  -DSNMALLOC_EXPOSE_RESERVE
)
add_san(cchost)

target_link_libraries(cchost PRIVATE
  uv
  ${OE_HOST_LIBRARY}
  ${SGX_LIBS}
  ${CRYPTO_LIBRARY}
  ${CMAKE_DL_LIBS}
  ${CMAKE_THREAD_LIBS_INIT}
  ccfcrypto.host
  merkle_tree.host
)
enable_quote_code(cchost)

# Virtual Host Executable
add_executable(cchost.virtual
  ${SNMALLOC_SRC_FILES_HOST}
  ${CCF_DIR}/src/host/main.cpp)
use_client_mbedtls(cchost.virtual)
target_compile_definitions(cchost.virtual PRIVATE
  -DVIRTUAL_ENCLAVE
  -DIS_ADDRESS_SPACE_CONSTRAINED
  -DSNMALLOC_EXPOSE_PAGEMAP
  -DSNMALLOC_EXPOSE_RESERVE)
target_compile_options(cchost.virtual PRIVATE
  -stdlib=libc++
  -mcx16)
target_include_directories(cchost.virtual PRIVATE
  ${OE_INCLUDE_DIR}
  ${CMAKE_CURRENT_BINARY_DIR}
)
add_san(cchost.virtual)

target_link_libraries(cchost.virtual PRIVATE
  uv
  ${CRYPTO_LIBRARY}
  ${CMAKE_DL_LIBS}
  ${CMAKE_THREAD_LIBS_INIT}
  -lc++
  -lc++abi
  -stdlib=libc++
  -Wl,--export-dynamic
  ccfcrypto.host
  merkle_tree.host
)
enable_quote_code(cchost.virtual)
=======
if(NOT ${TARGET} STREQUAL "virtual")
  # Host Executable
  add_executable(cchost
    ${CCF_DIR}/src/host/main.cpp
    ${CMAKE_CURRENT_BINARY_DIR}/ccf_u.cpp)
  use_client_mbedtls(cchost)
  target_include_directories(cchost PRIVATE
    ${OE_INCLUDE_DIR}
    ${CMAKE_CURRENT_BINARY_DIR}
  )
  add_san(cchost)

  target_link_libraries(cchost PRIVATE
    uv
    ${OE_HOST_LIBRARY}
    ${SGX_LIBS}
    ${CRYPTO_LIBRARY}
    ${CMAKE_DL_LIBS}
    ${CMAKE_THREAD_LIBS_INIT}
    ccfcrypto.host
    evercrypt.host
  )
  enable_quote_code(cchost)
endif()

if(${TARGET} STREQUAL "virtual" OR ${TARGET} STREQUAL "all")
  # Virtual Host Executable
  add_executable(cchost.virtual
    ${CCF_DIR}/src/host/main.cpp)
  use_client_mbedtls(cchost.virtual)
  target_compile_definitions(cchost.virtual PRIVATE -DVIRTUAL_ENCLAVE)
  target_compile_options(cchost.virtual PRIVATE -stdlib=libc++)
  target_include_directories(cchost.virtual PRIVATE
    ${OE_INCLUDE_DIR}
    ${CMAKE_CURRENT_BINARY_DIR}
  )
  add_san(cchost.virtual)
  enable_coverage(cchost.virtual)
  target_link_libraries(cchost.virtual PRIVATE
    uv
    ${CRYPTO_LIBRARY}
    ${CMAKE_DL_LIBS}
    ${CMAKE_THREAD_LIBS_INIT}
    -lc++
    -lc++abi
    -stdlib=libc++
    ccfcrypto.host
    evercrypt.host
  )
endif()
>>>>>>> 2ad5f162

# Client executable
add_executable(client ${CCF_DIR}/src/clients/client.cpp)
use_client_mbedtls(client)
target_link_libraries(client PRIVATE
  ${CMAKE_THREAD_LIBS_INIT}
)

# Lua for host and enclave
add_enclave_library_c(lua.enclave "${LUA_SOURCES}")
target_compile_definitions(lua.enclave PRIVATE NO_IO)
add_library(lua.host STATIC ${LUA_SOURCES})
target_compile_definitions(lua.host PRIVATE NO_IO)
set_property(TARGET lua.host PROPERTY POSITION_INDEPENDENT_CODE ON)

# Common test args for Python scripts starting up CCF networks
set(CCF_NETWORK_TEST_ARGS
  ${TEST_IGNORE_QUOTE}
  ${TEST_ENCLAVE_TYPE}
  -l ${TEST_HOST_LOGGING_LEVEL}
  -g ${CCF_DIR}/src/runtime_config/gov.lua
)

# Lua generic app
add_enclave_lib(luagenericenc ${CCF_DIR}/src/apps/luageneric/oe_sign.conf ${CCF_DIR}/src/apps/sample_key.pem SRCS ${CCF_DIR}/src/apps/luageneric/luageneric.cpp)

# Samples

# Common options
set(TEST_ITERATIONS 200000)

## Helper for building clients inheriting from perf_client
function(add_client_exe name)

  cmake_parse_arguments(PARSE_ARGV 1 PARSED_ARGS
    ""
    ""
    "SRCS;INCLUDE_DIRS;LINK_LIBS"
  )

  add_executable(${name}
    ${PARSED_ARGS_SRCS}
  )

  target_link_libraries(${name} PRIVATE
    ${CMAKE_THREAD_LIBS_INIT}
  )

  target_include_directories(${name} PRIVATE
    ${CCF_DIR}/samples/perf_client
    ${PARSED_ARGS_INCLUDE_DIRS}
  )

  use_client_mbedtls(${name})

endfunction()

## Helper for building end-to-end function tests using the python infrastructure
function(add_e2e_test)
  cmake_parse_arguments(PARSE_ARGV 0 PARSED_ARGS
    ""
    "NAME;PYTHON_SCRIPT;"
    "ADDITIONAL_ARGS"
  )

  if (BUILD_END_TO_END_TESTS)
    add_test(
      NAME ${PARSED_ARGS_NAME}
      COMMAND ${PYTHON} ${PARSED_ARGS_PYTHON_SCRIPT}
        -b .
        --label ${PARSED_ARGS_NAME}
        ${CCF_NETWORK_TEST_ARGS}
        ${PARSED_ARGS_ADDITIONAL_ARGS}
    )

    ## Make python test client framework importable
    set_property(
      TEST ${PARSED_ARGS_NAME}
      APPEND
      PROPERTY
        ENVIRONMENT "PYTHONPATH=${CCF_DIR}/tests:$ENV{PYTHONPATH}"
    )
    set_property(
      TEST ${PARSED_ARGS_NAME}
      APPEND
      PROPERTY
        LABELS end_to_end
    )
  endif()
endfunction()

## Helper for building end-to-end perf tests using the python infrastucture
function(add_perf_test)

  cmake_parse_arguments(PARSE_ARGV 0 PARSED_ARGS
    ""
    "NAME;PYTHON_SCRIPT;CLIENT_BIN;ITERATIONS;VERIFICATION_FILE"
    "ADDITIONAL_ARGS"
  )

  ## Use default value if undefined
  if(NOT PARSED_ARGS_ITERATIONS)
    set(PARSED_ARGS_ITERATIONS ${TEST_ITERATIONS})
  endif()

  if(PARSED_ARGS_VERIFICATION_FILE)
    set(VERIFICATION_ARG "--verify ${PARSED_ARGS_VERIFICATION_FILE}")
  else()
    unset(VERIFICATION_ARG)
  endif()

  add_test(
    NAME ${PARSED_ARGS_NAME}
    COMMAND ${PYTHON} ${PARSED_ARGS_PYTHON_SCRIPT}
      -b .
      -c ${PARSED_ARGS_CLIENT_BIN}
      -i ${PARSED_ARGS_ITERATIONS}
      ${CCF_NETWORK_TEST_ARGS}
      ${PARSED_ARGS_ADDITIONAL_ARGS}
      --write-tx-times
      ${VERIFICATION_ARG}
  )

  ## Make python test client framework importable
  set_property(
    TEST ${PARSED_ARGS_NAME}
    APPEND
    PROPERTY
      ENVIRONMENT "PYTHONPATH=${CCF_DIR}/tests:$ENV{PYTHONPATH}"
  )
  set_property(
    TEST ${PARSED_ARGS_NAME}
    APPEND
    PROPERTY
      LABELS perf
  )
endfunction()<|MERGE_RESOLUTION|>--- conflicted
+++ resolved
@@ -155,12 +155,8 @@
 set(OESIGN "${OE_BIN_DIR}/oesign")
 set(OEGEN "${OE_BIN_DIR}/oeedger8r")
 
-<<<<<<< HEAD
-execute_process(
-=======
 
 add_custom_command(
->>>>>>> 2ad5f162
     COMMAND ${OEGEN} ${CCF_DIR}/src/edl/ccf.edl --trusted --trusted-dir ${CMAKE_CURRENT_BINARY_DIR} --untrusted --untrusted-dir ${CMAKE_CURRENT_BINARY_DIR}
     COMMAND mv ${CMAKE_CURRENT_BINARY_DIR}/ccf_t.c ${CMAKE_CURRENT_BINARY_DIR}/ccf_t.cpp
     COMMAND mv ${CMAKE_CURRENT_BINARY_DIR}/ccf_u.c ${CMAKE_CURRENT_BINARY_DIR}/ccf_u.cpp
@@ -169,28 +165,28 @@
 configure_file(${CCF_DIR}/tests/tests.sh ${CMAKE_CURRENT_BINARY_DIR}/tests.sh COPYONLY)
 
 if(NOT ${TARGET} STREQUAL "virtual")
-  # If OE was built with LINK_SGX=1, then we also need to link SGX
-  execute_process(COMMAND "ldd" ${OESIGN}
-                  COMMAND "grep" "-c" "sgx"
-                  OUTPUT_QUIET
-                  RESULT_VARIABLE OE_NO_SGX)
-
-  if(NOT OE_NO_SGX)
-    message(STATUS "Linking SGX")
-    set(SGX_LIBS
-      sgx_enclave_common
-      sgx_dcap_ql
-      sgx_urts
-    )
-
-    if (NOT DISABLE_QUOTE_VERIFICATION)
-      set(QUOTES_ENABLED ON)
+# If OE was built with LINK_SGX=1, then we also need to link SGX
+execute_process(COMMAND "ldd" ${OESIGN}
+                COMMAND "grep" "-c" "sgx"
+                OUTPUT_QUIET
+               RESULT_VARIABLE OE_NO_SGX)
+
+if(NOT OE_NO_SGX)
+  message(STATUS "Linking SGX")
+  set(SGX_LIBS
+    sgx_enclave_common
+    sgx_dcap_ql
+    sgx_urts
+  )
+
+  if (NOT DISABLE_QUOTE_VERIFICATION)
+    set(QUOTES_ENABLED ON)
     else()
       set(TEST_IGNORE_QUOTE "--ignore-quote")
-    endif()
+  endif()
   else()
     set(TEST_IGNORE_QUOTE "--ignore-quote")
-  endif()
+endif()
 else()
   set(TEST_ENCLAVE_TYPE
     -e virtual)
@@ -379,13 +375,12 @@
   )
 
   if(NOT ${TARGET} STREQUAL "virtual")
-    add_library(${name} SHARED
-      ${ENCLAVE_FILES}
-      ${PARSED_ARGS_SRCS}
-      ${CMAKE_CURRENT_BINARY_DIR}/ccf_t.cpp
-    )
-
-<<<<<<< HEAD
+  add_library(${name} SHARED
+    ${ENCLAVE_FILES}
+    ${PARSED_ARGS_SRCS}
+    ${CMAKE_CURRENT_BINARY_DIR}/ccf_t.cpp
+  )
+
   target_compile_definitions(${name} PRIVATE
     INSIDE_ENCLAVE
     _LIBCPP_HAS_THREAD_API_PTHREAD
@@ -402,61 +397,40 @@
     ${OE_LIBC_INCLUDE_DIR}
     ${OE_TP_INCLUDE_DIR}
     ${PARSED_ARGS_INCLUDE_DIRS}
-    ${MERKLE_TREE_INC}
+      ${EVERCRYPT_INC}
     ${CMAKE_CURRENT_BINARY_DIR}
   )
   if (PBFT)
-=======
-    target_compile_definitions(${name} PRIVATE
-      INSIDE_ENCLAVE
-      _LIBCPP_HAS_THREAD_API_PTHREAD
+    target_include_directories(${name} SYSTEM PRIVATE
+        ${CCF_DIR}/ePBFT/src/pbft/
     )
-    # Not setting -nostdinc in order to pick up compiler specific xmmintrin.h.
-    target_compile_options(${name} PRIVATE
-      -nostdinc++
-      -U__linux__
-    )
->>>>>>> 2ad5f162
-    target_include_directories(${name} SYSTEM PRIVATE
-      ${OE_INCLUDE_DIR}
-      ${OE_LIBCXX_INCLUDE_DIR}
-      ${OE_LIBC_INCLUDE_DIR}
-      ${OE_TP_INCLUDE_DIR}
-      ${PARSED_ARGS_INCLUDE_DIRS}
-      ${EVERCRYPT_INC}
-      ${CMAKE_CURRENT_BINARY_DIR}
-    )
+  endif()
     if (PBFT)
-      target_include_directories(${name} SYSTEM PRIVATE
-        ${CCF_DIR}/ePBFT/src/pbft/
-      )
-    endif()
-    if (PBFT)
-      target_link_libraries(${name} PRIVATE
+  target_link_libraries(${name} PRIVATE
         -Wl,--allow-multiple-definition #TODO(#important): This is unfortunate
         libbyz.enclave
       )
     endif()
     target_link_libraries(${name} PRIVATE
-      -nostdlib -nodefaultlibs -nostartfiles
-      -Wl,--no-undefined
-      -Wl,-Bstatic,-Bsymbolic,--export-dynamic,-pie
-      -lgcc
-      ${PARSED_ARGS_LINK_LIBS}
-      ccfcrypto.enclave
+    -nostdlib -nodefaultlibs -nostartfiles
+    -Wl,--no-undefined
+    -Wl,-Bstatic,-Bsymbolic,--export-dynamic,-pie
+    -lgcc
+    ${PARSED_ARGS_LINK_LIBS}
+    ccfcrypto.enclave
       evercrypt.enclave
       ${ENCLAVE_LIBS}
-      secp256k1.enclave
-    )
-    set_property(TARGET ${name} PROPERTY POSITION_INDEPENDENT_CODE ON)
-    sign_app_library(${name} ${app_oe_conf_path} ${enclave_sign_key_path})
-    enable_quote_code(${name})
+    secp256k1.enclave
+  )
+  set_property(TARGET ${name} PROPERTY POSITION_INDEPENDENT_CODE ON)
+  sign_app_library(${name} ${app_oe_conf_path} ${enclave_sign_key_path})
+  enable_quote_code(${name})
     if (${name} STREQUAL "loggingenc")
         create_patched_enclave_lib(${name} ${app_oe_conf_path} ${enclave_sign_key_path})
     endif()
   endif()
 
-<<<<<<< HEAD
+  if(${TARGET} STREQUAL "virtual" OR ${TARGET} STREQUAL "all")
   ## Build a virtual enclave, loaded as a shared library without OE
   set(virt_name ${name}.virtual)
   add_library(${virt_name} SHARED
@@ -470,64 +444,40 @@
     VIRTUAL_ENCLAVE
     -DIS_ADDRESS_SPACE_CONSTRAINED
   )
-  target_compile_options(${virt_name} PRIVATE -stdlib=libc++ -mcx16)
+    target_compile_options(${virt_name} PRIVATE
+      -stdlib=libc++)
   target_include_directories(${virt_name} SYSTEM PRIVATE
     ${PARSED_ARGS_INCLUDE_DIRS}
     ${CCFCRYPTO_INC}
-    ${MERKLE_TREE_INC}
+      ${EVERCRYPT_INC}
     ${OE_INCLUDE_DIR}
     ${CMAKE_CURRENT_BINARY_DIR}
   )
   if (PBFT)
-=======
-  if(${TARGET} STREQUAL "virtual" OR ${TARGET} STREQUAL "all")
-    ## Build a virtual enclave, loaded as a shared library without OE
-    set(virt_name ${name}.virtual)
-    add_library(${virt_name} SHARED
-      ${ENCLAVE_FILES}
-      ${PARSED_ARGS_SRCS}
-      ${CMAKE_CURRENT_BINARY_DIR}/ccf_t.cpp
+    target_include_directories(${virt_name} SYSTEM PRIVATE
+        ${CCF_DIR}/ePBFT/src/pbft/
     )
-    add_san(${virt_name})
-    target_compile_definitions(${virt_name} PRIVATE
-      INSIDE_ENCLAVE
-      VIRTUAL_ENCLAVE
-    )
-    target_compile_options(${virt_name} PRIVATE
-      -stdlib=libc++)
->>>>>>> 2ad5f162
-    target_include_directories(${virt_name} SYSTEM PRIVATE
-      ${PARSED_ARGS_INCLUDE_DIRS}
-      ${CCFCRYPTO_INC}
-      ${EVERCRYPT_INC}
-      ${OE_INCLUDE_DIR}
-      ${CMAKE_CURRENT_BINARY_DIR}
-    )
+  endif()
     if (PBFT)
-      target_include_directories(${virt_name} SYSTEM PRIVATE
-        ${CCF_DIR}/ePBFT/src/pbft/
-      )
-    endif()
-    if (PBFT)
-      target_link_libraries(${virt_name} PRIVATE
+  target_link_libraries(${virt_name} PRIVATE
         -Wl,--allow-multiple-definition #TODO(#important): This is unfortunate
         libbyz.host
       )
     endif()
     target_link_libraries(${virt_name} PRIVATE
-      ${PARSED_ARGS_LINK_LIBS}
-      -stdlib=libc++
-      -lc++
-      -lc++abi
-      ccfcrypto.host
+    ${PARSED_ARGS_LINK_LIBS}
+    -stdlib=libc++
+    -lc++
+    -lc++abi
+    ccfcrypto.host
       evercrypt.host
-      lua.host
-      ${CMAKE_THREAD_LIBS_INIT}
-      secp256k1.host
-    )
+    lua.host
+    ${CMAKE_THREAD_LIBS_INIT}
+    secp256k1.host
+  )
     enable_coverage(${virt_name})
-    use_client_mbedtls(${virt_name})
-    set_property(TARGET ${virt_name} PROPERTY POSITION_INDEPENDENT_CODE ON)
+  use_client_mbedtls(${virt_name})
+  set_property(TARGET ${virt_name} PROPERTY POSITION_INDEPENDENT_CODE ON)
   endif()
 endfunction()
 
@@ -538,22 +488,9 @@
   target_include_directories(${name} PRIVATE
     src
     ${CCFCRYPTO_INC})
-<<<<<<< HEAD
-  target_compile_options(${name} PRIVATE
-    -fdiagnostics-color=always
-    -mcx16
-    ${COVERAGE_FLAGS})
-    if("${CMAKE_CXX_COMPILER_ID}" STREQUAL "GNU")
-      target_link_libraries(${name} PRIVATE gcov)
-    else()
-      target_link_libraries(${name} PRIVATE -fprofile-instr-generate -fcoverage-mapping)
-    endif()
+  target_compile_options(${name} PRIVATE -fdiagnostics-color=always -mcx16)
+  enable_coverage(${name})
   target_link_libraries(${name} PRIVATE ${CMAKE_THREAD_LIBS_INIT} ccfcrypto.host)
-=======
-  target_compile_options(${name} PRIVATE -fdiagnostics-color=always)
-  enable_coverage(${name})
-  target_link_libraries(${name} PRIVATE ccfcrypto.host)
->>>>>>> 2ad5f162
 
   use_client_mbedtls(${name})
   add_san(${name})
@@ -579,7 +516,7 @@
   secp256k1.host
 )
 
-<<<<<<< HEAD
+if(NOT ${TARGET} STREQUAL "virtual")
 # Host Executable
 add_executable(cchost
   ${SNMALLOC_SRC_FILES_HOST}
@@ -607,10 +544,12 @@
   ${CMAKE_DL_LIBS}
   ${CMAKE_THREAD_LIBS_INIT}
   ccfcrypto.host
-  merkle_tree.host
+    evercrypt.host
 )
 enable_quote_code(cchost)
-
+endif()
+
+if(${TARGET} STREQUAL "virtual" OR ${TARGET} STREQUAL "all")
 # Virtual Host Executable
 add_executable(cchost.virtual
   ${SNMALLOC_SRC_FILES_HOST}
@@ -629,7 +568,7 @@
   ${CMAKE_CURRENT_BINARY_DIR}
 )
 add_san(cchost.virtual)
-
+  enable_coverage(cchost.virtual)
 target_link_libraries(cchost.virtual PRIVATE
   uv
   ${CRYPTO_LIBRARY}
@@ -640,61 +579,9 @@
   -stdlib=libc++
   -Wl,--export-dynamic
   ccfcrypto.host
-  merkle_tree.host
-)
-enable_quote_code(cchost.virtual)
-=======
-if(NOT ${TARGET} STREQUAL "virtual")
-  # Host Executable
-  add_executable(cchost
-    ${CCF_DIR}/src/host/main.cpp
-    ${CMAKE_CURRENT_BINARY_DIR}/ccf_u.cpp)
-  use_client_mbedtls(cchost)
-  target_include_directories(cchost PRIVATE
-    ${OE_INCLUDE_DIR}
-    ${CMAKE_CURRENT_BINARY_DIR}
-  )
-  add_san(cchost)
-
-  target_link_libraries(cchost PRIVATE
-    uv
-    ${OE_HOST_LIBRARY}
-    ${SGX_LIBS}
-    ${CRYPTO_LIBRARY}
-    ${CMAKE_DL_LIBS}
-    ${CMAKE_THREAD_LIBS_INIT}
-    ccfcrypto.host
     evercrypt.host
-  )
-  enable_quote_code(cchost)
-endif()
-
-if(${TARGET} STREQUAL "virtual" OR ${TARGET} STREQUAL "all")
-  # Virtual Host Executable
-  add_executable(cchost.virtual
-    ${CCF_DIR}/src/host/main.cpp)
-  use_client_mbedtls(cchost.virtual)
-  target_compile_definitions(cchost.virtual PRIVATE -DVIRTUAL_ENCLAVE)
-  target_compile_options(cchost.virtual PRIVATE -stdlib=libc++)
-  target_include_directories(cchost.virtual PRIVATE
-    ${OE_INCLUDE_DIR}
-    ${CMAKE_CURRENT_BINARY_DIR}
-  )
-  add_san(cchost.virtual)
-  enable_coverage(cchost.virtual)
-  target_link_libraries(cchost.virtual PRIVATE
-    uv
-    ${CRYPTO_LIBRARY}
-    ${CMAKE_DL_LIBS}
-    ${CMAKE_THREAD_LIBS_INIT}
-    -lc++
-    -lc++abi
-    -stdlib=libc++
-    ccfcrypto.host
-    evercrypt.host
-  )
-endif()
->>>>>>> 2ad5f162
+)
+endif()
 
 # Client executable
 add_executable(client ${CCF_DIR}/src/clients/client.cpp)
