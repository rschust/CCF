--- conflicted
+++ resolved
@@ -51,19 +51,9 @@
         std::make_shared<ccf::Forwarder>(rpcsessions, n2n_channels)),
       rpc_map(std::make_shared<RpcMap>())
     {
-<<<<<<< HEAD
-#ifdef CCF_HOST_USE_SNMALLOC
-      set_ccf_shared_pagemap(config->pagemap);
-#endif
-
-      rpc_map = std::make_shared<RpcMap>();
-      rpc_map->emplace(
-        std::string(ccf::Actors::MEMBERS),
-=======
       REGISTER_FRONTEND(
         rpc_map,
         members,
->>>>>>> 2ad5f162
         std::make_unique<ccf::MemberCallRpcFrontend>(network, node));
 
       REGISTER_FRONTEND(
